--- conflicted
+++ resolved
@@ -3400,8 +3400,6 @@
             return result;
         }
 
-<<<<<<< HEAD
-=======
         private async void SaveAudio()
         {
             await _audioStepContentService.SaveAudioAsync(StepContent, StepContentType, SelectedNode);
@@ -3433,7 +3431,6 @@
             }
         }
 
->>>>>>> 0e8ac14c
         // Debug method to check RunAllModelsCommand state
         public void DebugRunAllModelsCommand()
         {
