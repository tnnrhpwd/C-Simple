--- conflicted
+++ resolved
@@ -283,8 +283,6 @@
             PlaybackError?.Invoke(ex);
         }
 
-<<<<<<< HEAD
-=======
         private void OnTtsStarted()
         {
             Debug.WriteLine("TTS started via AudioStepContentService");
@@ -429,7 +427,6 @@
             }
         }
 
->>>>>>> 0e8ac14c
         public void Dispose()
         {
             if (!_disposed)
