--- conflicted
+++ resolved
@@ -191,79 +191,38 @@
             if (selectedNode.Type == NodeType.Input)
             {
                 int stepForNodeContent = currentActionStep + 1; // Convert to 1-based index
-
-<<<<<<< HEAD
+                var (contentType, contentValue) = selectedNode.GetStepContent(stepForNodeContent);
+
                 stepContentData.Content = contentValue ?? "No data available for this step.";
                 stepContentData.ContentType = contentType ?? "text";
 
-                Debug.WriteLine($"[ActionReviewService.UpdateStepContent] Retrieved from GetStepContent - Type: {contentType}, Value: {contentValue?.Substring(0, Math.Min(100, contentValue?.Length ?? 0))}...");
-
-                // For image and audio nodes, if we have step-specific content, use it directly
-                // Only fall back to file searching if the step content is empty or looks like a description
-                if (selectedNode.DataType?.ToLower() == "image")
-                {
-                    // If contentValue looks like a file path or base64 data, use it directly
-                    if (!string.IsNullOrEmpty(contentValue) && 
-                        (contentValue.Contains("\\") || contentValue.Contains("/") || contentValue.StartsWith("data:") || contentValue.Length > 200))
-                    {
-                        // This looks like actual image data or file path, use it directly
-                        stepContentData.Content = contentValue;
-                        stepContentData.ContentType = "image";
-                        Debug.WriteLine($"[ActionReviewService.UpdateStepContent] Using step-specific image content directly");
-                    }
-                    else if (currentActionStep >= 0 && currentActionStep < currentActionItems.Count)
-                    {
-                        // Fall back to timestamp-based file search only if step content doesn't look like image data
+                // Handle specific content types
+                if (stepContentData.ContentType == "image")
+                {
+                    if (currentActionStep >= 0 && currentActionStep < currentActionItems.Count)
+                    {
                         string imageFileName = selectedNode.FindClosestImageFile(contentValue, contentType);
                         if (!string.IsNullOrEmpty(imageFileName))
                         {
                             stepContentData.Content = imageFileName;
-                            stepContentData.ContentType = "image";
-                            Debug.WriteLine($"[ActionReviewService.UpdateStepContent] Using timestamp-based image file: {imageFileName}");
-=======
-                // Extract timestamp from current action item for timestamp-based file finding
-                DateTime? actionTimestamp = null;
-                if (currentActionStep >= 0 && currentActionStep < currentActionItems.Count)
-                {
-                    var currentActionItem = currentActionItems[currentActionStep];
-                    if (currentActionItem?.Timestamp != null)
-                    {
-                        // Handle the Timestamp property which is of type object
-                        if (currentActionItem.Timestamp is DateTime dt)
-                        {
-                            actionTimestamp = dt;
->>>>>>> 1a3cf5fd
-                        }
-                        else if (DateTime.TryParse(currentActionItem.Timestamp.ToString(), out DateTime parsedTimestamp))
-                        {
-<<<<<<< HEAD
+                        }
+                        else
+                        {
+                            // stepContentData.Content = "No image file available for this step.";
                             stepContentData.ContentType = "text";
-                            Debug.WriteLine($"[ActionReviewService.UpdateStepContent] No image file found, falling back to text");
                         }
                     }
                 }
 
                 if (selectedNode.DataType?.ToLower() == "audio" && !string.IsNullOrEmpty(selectedReviewActionName))
                 {
-                    // If contentValue looks like a file path, use it directly
-                    if (!string.IsNullOrEmpty(contentValue) && 
-                        (contentValue.Contains("\\") || contentValue.Contains("/")) && 
-                        (contentValue.EndsWith(".wav") || contentValue.EndsWith(".mp3") || contentValue.EndsWith(".aac")))
-                    {
-                        // This looks like an audio file path, use it directly
-                        stepContentData.Content = contentValue;
-                        stepContentData.ContentType = "audio";
-                        Debug.WriteLine($"[ActionReviewService.UpdateStepContent] Using step-specific audio content directly: {contentValue}");
-                    }
-                    else if (currentActionStep >= 0 && currentActionStep < currentActionItems.Count)
-                    {
-                        // Fall back to generic audio segment only if step content doesn't look like audio file
+                    if (currentActionStep >= 0 && currentActionStep < currentActionItems.Count)
+                    {
                         string audioSegmentPath = selectedNode.GetAudioSegment(DateTime.MinValue, DateTime.MinValue);
                         if (!string.IsNullOrEmpty(audioSegmentPath))
                         {
                             stepContentData.Content = audioSegmentPath;
                             stepContentData.ContentType = "audio";
-                            Debug.WriteLine($"[ActionReviewService.UpdateStepContent] Using generic audio segment: {audioSegmentPath}");
                         }
                         else
                         {
@@ -277,21 +236,6 @@
                         stepContentData.ContentType = "text";
                     }
                 }
-=======
-                            actionTimestamp = parsedTimestamp;
-                        }
-                    }
-                }
-
-                var (contentType, contentValue) = selectedNode.GetStepContent(stepForNodeContent, actionTimestamp);
-
-                stepContentData.Content = contentValue ?? "No data available for this step.";
-                stepContentData.ContentType = contentType ?? "text";
-
-                // The timestamp-based file finding is now handled inside GetStepContent
-                // No need for additional image or audio processing here since the 
-                // NodeViewModel.GetStepContent method already handles finding the closest files by timestamp
->>>>>>> 1a3cf5fd
             }
 
             return stepContentData;
